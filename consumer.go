package sarama

import (
	"errors"
	"fmt"
	"sync"
	"sync/atomic"
	"time"

	"github.com/rcrowley/go-metrics"
)

// ConsumerMessage encapsulates a Kafka message returned by the consumer.
type ConsumerMessage struct {
	Headers        []*RecordHeader // only set if kafka is version 0.11+
	Timestamp      time.Time       // only set if kafka is version 0.10+, inner message timestamp
	BlockTimestamp time.Time       // only set if kafka is version 0.10+, outer (compressed) block timestamp

	Key, Value []byte
	Topic      string
	Partition  int32
	Offset     int64
}

// ConsumerError is what is provided to the user when an error occurs.
// It wraps an error and includes the topic and partition.
type ConsumerError struct {
	Topic     string
	Partition int32
	Err       error
}

func (ce ConsumerError) Error() string {
	return fmt.Sprintf("kafka: error while consuming %s/%d: %s", ce.Topic, ce.Partition, ce.Err)
}

// ConsumerErrors is a type that wraps a batch of errors and implements the Error interface.
// It can be returned from the PartitionConsumer's Close methods to avoid the need to manually drain errors
// when stopping.
type ConsumerErrors []*ConsumerError

func (ce ConsumerErrors) Error() string {
	return fmt.Sprintf("kafka: %d errors while consuming", len(ce))
}

// Consumer manages PartitionConsumers which process Kafka messages from brokers. You MUST call Close()
// on a consumer to avoid leaks, it will not be garbage-collected automatically when it passes out of
// scope.
type Consumer interface {

	// Topics returns the set of available topics as retrieved from the cluster
	// metadata. This method is the same as Client.Topics(), and is provided for
	// convenience.
	Topics() ([]string, error)

	// Partitions returns the sorted list of all partition IDs for the given topic.
	// This method is the same as Client.Partitions(), and is provided for convenience.
	Partitions(topic string) ([]int32, error)

	// ConsumePartition creates a PartitionConsumer on the given topic/partition with
	// the given offset. It will return an error if this Consumer is already consuming
	// on the given topic/partition. Offset can be a literal offset, or OffsetNewest
	// or OffsetOldest
	ConsumePartition(topic string, partition int32, offset int64) (PartitionConsumer, error)

	// HighWaterMarks returns the current high water marks for each topic and partition.
	// Consistency between partitions is not guaranteed since high water marks are updated separately.
	HighWaterMarks() map[string]map[int32]int64

	// Close shuts down the consumer. It must be called after all child
	// PartitionConsumers have already been closed.
	Close() error
}

type consumer struct {
	conf            *Config
	children        map[string]map[int32]*partitionConsumer
	brokerConsumers map[*Broker]*brokerConsumer
	client          Client
	lock            sync.Mutex
}

// NewConsumer creates a new consumer using the given broker addresses and configuration.
func NewConsumer(addrs []string, config *Config) (Consumer, error) {
	client, err := NewClient(addrs, config)
	if err != nil {
		return nil, err
	}
	return newConsumer(client)
}

// NewConsumerFromClient creates a new consumer using the given client. It is still
// necessary to call Close() on the underlying client when shutting down this consumer.
func NewConsumerFromClient(client Client) (Consumer, error) {
	// For clients passed in by the client, ensure we don't
	// call Close() on it.
	cli := &nopCloserClient{client}
	return newConsumer(cli)
}

func newConsumer(client Client) (Consumer, error) {
	// Check that we are not dealing with a closed Client before processing any other arguments
	if client.Closed() {
		return nil, ErrClosedClient
	}

	c := &consumer{
		client:          client,
		conf:            client.Config(),
		children:        make(map[string]map[int32]*partitionConsumer),
		brokerConsumers: make(map[*Broker]*brokerConsumer),
	}

	return c, nil
}

func (c *consumer) Close() error {
	return c.client.Close()
}

func (c *consumer) Topics() ([]string, error) {
	return c.client.Topics()
}

func (c *consumer) Partitions(topic string) ([]int32, error) {
	return c.client.Partitions(topic)
}

func (c *consumer) ConsumePartition(topic string, partition int32, offset int64) (PartitionConsumer, error) {
	child := &partitionConsumer{
		consumer:  c,
		conf:      c.conf,
		topic:     topic,
		partition: partition,
		messages:  make(chan *ConsumerMessage, c.conf.ChannelBufferSize),
		errors:    make(chan *ConsumerError, c.conf.ChannelBufferSize),
		feeder:    make(chan *FetchResponse, 1),
		trigger:   make(chan none, 1),
		dying:     make(chan none),
		fetchSize: c.conf.Consumer.Fetch.Default,
	}

	if err := child.chooseStartingOffset(offset); err != nil {
		return nil, err
	}

	var leader *Broker
	var err error
	if leader, err = c.client.Leader(child.topic, child.partition); err != nil {
		return nil, err
	}

	if err := c.addChild(child); err != nil {
		return nil, err
	}

	go withRecover(child.dispatcher)
	go withRecover(child.responseFeeder)

	child.broker = c.refBrokerConsumer(leader)
	child.broker.input <- child

	return child, nil
}

func (c *consumer) HighWaterMarks() map[string]map[int32]int64 {
	c.lock.Lock()
	defer c.lock.Unlock()

	hwms := make(map[string]map[int32]int64)
	for topic, p := range c.children {
		hwm := make(map[int32]int64, len(p))
		for partition, pc := range p {
			hwm[partition] = pc.HighWaterMarkOffset()
		}
		hwms[topic] = hwm
	}

	return hwms
}

func (c *consumer) addChild(child *partitionConsumer) error {
	c.lock.Lock()
	defer c.lock.Unlock()

	topicChildren := c.children[child.topic]
	if topicChildren == nil {
		topicChildren = make(map[int32]*partitionConsumer)
		c.children[child.topic] = topicChildren
	}

	if topicChildren[child.partition] != nil {
		return ConfigurationError("That topic/partition is already being consumed")
	}

	topicChildren[child.partition] = child
	return nil
}

func (c *consumer) removeChild(child *partitionConsumer) {
	c.lock.Lock()
	defer c.lock.Unlock()

	delete(c.children[child.topic], child.partition)
}

func (c *consumer) refBrokerConsumer(broker *Broker) *brokerConsumer {
	c.lock.Lock()
	defer c.lock.Unlock()

	bc := c.brokerConsumers[broker]
	if bc == nil {
		bc = c.newBrokerConsumer(broker)
		c.brokerConsumers[broker] = bc
	}

	bc.refs++

	return bc
}

func (c *consumer) unrefBrokerConsumer(brokerWorker *brokerConsumer) {
	c.lock.Lock()
	defer c.lock.Unlock()

	brokerWorker.refs--

	if brokerWorker.refs == 0 {
		close(brokerWorker.input)
		if c.brokerConsumers[brokerWorker.broker] == brokerWorker {
			delete(c.brokerConsumers, brokerWorker.broker)
		}
	}
}

func (c *consumer) abandonBrokerConsumer(brokerWorker *brokerConsumer) {
	c.lock.Lock()
	defer c.lock.Unlock()

	delete(c.brokerConsumers, brokerWorker.broker)
}

// PartitionConsumer

// PartitionConsumer processes Kafka messages from a given topic and partition. You MUST call one of Close() or
// AsyncClose() on a PartitionConsumer to avoid leaks; it will not be garbage-collected automatically when it passes out
// of scope.
//
// The simplest way of using a PartitionConsumer is to loop over its Messages channel using a for/range
// loop. The PartitionConsumer will only stop itself in one case: when the offset being consumed is reported
// as out of range by the brokers. In this case you should decide what you want to do (try a different offset,
// notify a human, etc) and handle it appropriately. For all other error cases, it will just keep retrying.
// By default, it logs these errors to sarama.Logger; if you want to be notified directly of all errors, set
// your config's Consumer.Return.Errors to true and read from the Errors channel, using a select statement
// or a separate goroutine. Check out the Consumer examples to see implementations of these different approaches.
//
// To terminate such a for/range loop while the loop is executing, call AsyncClose. This will kick off the process of
// consumer tear-down & return immediately. Continue to loop, servicing the Messages channel until the teardown process
// AsyncClose initiated closes it (thus terminating the for/range loop). If you've already ceased reading Messages, call
// Close; this will signal the PartitionConsumer's goroutines to begin shutting down (just like AsyncClose), but will
// also drain the Messages channel, harvest all errors & return them once cleanup has completed.
type PartitionConsumer interface {

	// AsyncClose initiates a shutdown of the PartitionConsumer. This method will return immediately, after which you
	// should continue to service the 'Messages' and 'Errors' channels until they are empty. It is required to call this
	// function, or Close before a consumer object passes out of scope, as it will otherwise leak memory. You must call
	// this before calling Close on the underlying client.
	AsyncClose()

	// Close stops the PartitionConsumer from fetching messages. It will initiate a shutdown just like AsyncClose, drain
	// the Messages channel, harvest any errors & return them to the caller. Note that if you are continuing to service
	// the Messages channel when this function is called, you will be competing with Close for messages; consider
	// calling AsyncClose, instead. It is required to call this function (or AsyncClose) before a consumer object passes
	// out of scope, as it will otherwise leak memory. You must call this before calling Close on the underlying client.
	Close() error

	// Messages returns the read channel for the messages that are returned by
	// the broker.
	Messages() <-chan *ConsumerMessage

	// Errors returns a read channel of errors that occurred during consuming, if
	// enabled. By default, errors are logged and not returned over this channel.
	// If you want to implement any custom error handling, set your config's
	// Consumer.Return.Errors setting to true, and read from this channel.
	Errors() <-chan *ConsumerError

	// HighWaterMarkOffset returns the high water mark offset of the partition,
	// i.e. the offset that will be used for the next message that will be produced.
	// You can use this to determine how far behind the processing is.
	HighWaterMarkOffset() int64
}

type partitionConsumer struct {
	highWaterMarkOffset int64 // must be at the top of the struct because https://golang.org/pkg/sync/atomic/#pkg-note-BUG

	consumer *consumer
	conf     *Config
	broker   *brokerConsumer
	messages chan *ConsumerMessage
	errors   chan *ConsumerError
	feeder   chan *FetchResponse

	trigger, dying chan none
	closeOnce      sync.Once
	topic          string
	partition      int32
	responseResult error
	fetchSize      int32
	offset         int64
	retries        int32
}

var errTimedOut = errors.New("timed out feeding messages to the user") // not user-facing

func (child *partitionConsumer) sendError(err error) {
	cErr := &ConsumerError{
		Topic:     child.topic,
		Partition: child.partition,
		Err:       err,
	}

	if child.conf.Consumer.Return.Errors {
		child.errors <- cErr
	} else {
		Logger.Println(cErr)
	}
}

func (child *partitionConsumer) computeBackoff() time.Duration {
	if child.conf.Consumer.Retry.BackoffFunc != nil {
		retries := atomic.AddInt32(&child.retries, 1)
		return child.conf.Consumer.Retry.BackoffFunc(int(retries))
	}
	return child.conf.Consumer.Retry.Backoff
}

func (child *partitionConsumer) dispatcher() {
	for range child.trigger {
		select {
		case <-child.dying:
			close(child.trigger)
		case <-time.After(child.computeBackoff()):
			if child.broker != nil {
				child.consumer.unrefBrokerConsumer(child.broker)
				child.broker = nil
			}

			Logger.Printf("consumer/%s/%d finding new broker\n", child.topic, child.partition)
			if err := child.dispatch(); err != nil {
				child.sendError(err)
				child.trigger <- none{}
			}
		}
	}

	if child.broker != nil {
		child.consumer.unrefBrokerConsumer(child.broker)
	}
	child.consumer.removeChild(child)
	close(child.feeder)
}

func (child *partitionConsumer) dispatch() error {
	if err := child.consumer.client.RefreshMetadata(child.topic); err != nil {
		return err
	}

	var leader *Broker
	var err error
	if leader, err = child.consumer.client.Leader(child.topic, child.partition); err != nil {
		return err
	}

	child.broker = child.consumer.refBrokerConsumer(leader)

	child.broker.input <- child

	return nil
}

func (child *partitionConsumer) chooseStartingOffset(offset int64) error {
	newestOffset, err := child.consumer.client.GetOffset(child.topic, child.partition, OffsetNewest)
	if err != nil {
		return err
	}
	oldestOffset, err := child.consumer.client.GetOffset(child.topic, child.partition, OffsetOldest)
	if err != nil {
		return err
	}

	switch {
	case offset == OffsetNewest:
		child.offset = newestOffset
	case offset == OffsetOldest:
		child.offset = oldestOffset
	case offset >= oldestOffset && offset <= newestOffset:
		child.offset = offset
	default:
		return ErrOffsetOutOfRange
	}

	return nil
}

func (child *partitionConsumer) Messages() <-chan *ConsumerMessage {
	return child.messages
}

func (child *partitionConsumer) Errors() <-chan *ConsumerError {
	return child.errors
}

func (child *partitionConsumer) AsyncClose() {
	// this triggers whatever broker owns this child to abandon it and close its trigger channel, which causes
	// the dispatcher to exit its loop, which removes it from the consumer then closes its 'messages' and
	// 'errors' channel (alternatively, if the child is already at the dispatcher for some reason, that will
	// also just close itself)
	child.closeOnce.Do(func() {
		close(child.dying)
	})
}

func (child *partitionConsumer) Close() error {
	child.AsyncClose()

	go withRecover(func() {
		for range child.messages {
			// drain
		}
	})

	var errors ConsumerErrors
	for err := range child.errors {
		errors = append(errors, err)
	}

	if len(errors) > 0 {
		return errors
	}
	return nil
}

func (child *partitionConsumer) HighWaterMarkOffset() int64 {
	return atomic.LoadInt64(&child.highWaterMarkOffset)
}

func (child *partitionConsumer) responseFeeder() {
	var msgs []*ConsumerMessage
	expiryTicker := time.NewTicker(child.conf.Consumer.MaxProcessingTime)
	firstAttempt := true

feederLoop:
	for response := range child.feeder {
		msgs, child.responseResult = child.parseResponse(response)

		if child.responseResult == nil {
			atomic.StoreInt32(&child.retries, 0)
		}

		for i, msg := range msgs {
		messageSelect:
			select {
			case child.messages <- msg:
				firstAttempt = true
			case <-expiryTicker.C:
				if !firstAttempt {
					child.responseResult = errTimedOut
					child.broker.acks.Done()
					for _, msg = range msgs[i:] {
						child.messages <- msg
					}
					child.broker.input <- child
					continue feederLoop
				} else {
					// current message has not been sent, return to select
					// statement
					firstAttempt = false
					goto messageSelect
				}
			}
		}

		child.broker.acks.Done()
	}

	expiryTicker.Stop()
	close(child.messages)
	close(child.errors)
}

func (child *partitionConsumer) parseMessages(msgSet *MessageSet) ([]*ConsumerMessage, error) {
	var messages []*ConsumerMessage
	for _, msgBlock := range msgSet.Messages {
		for _, msg := range msgBlock.Messages() {
			offset := msg.Offset
			timestamp := msg.Msg.Timestamp
			if msg.Msg.Version >= 1 {
				baseOffset := msgBlock.Offset - msgBlock.Messages()[len(msgBlock.Messages())-1].Offset
				offset += baseOffset
				if msg.Msg.LogAppendTime {
					timestamp = msgBlock.Msg.Timestamp
				}
			}
			if offset < child.offset {
				continue
			}
			messages = append(messages, &ConsumerMessage{
				Topic:          child.topic,
				Partition:      child.partition,
				Key:            msg.Msg.Key,
				Value:          msg.Msg.Value,
				Offset:         offset,
				Timestamp:      timestamp,
				BlockTimestamp: msgBlock.Msg.Timestamp,
			})
			child.offset = offset + 1
		}
	}
	if len(messages) == 0 {
		child.offset++
	}
	return messages, nil
}

func (child *partitionConsumer) parseRecords(batch *RecordBatch) ([]*ConsumerMessage, error) {
<<<<<<< HEAD
	var messages []*ConsumerMessage
=======
	messages := make([]*ConsumerMessage, 0, len(batch.Records))
>>>>>>> 90803af2

	for _, rec := range batch.Records {
		offset := batch.FirstOffset + rec.OffsetDelta
		if offset < child.offset {
			continue
		}
		timestamp := batch.FirstTimestamp.Add(rec.TimestampDelta)
		if batch.LogAppendTime {
			timestamp = batch.MaxTimestamp
		}
		messages = append(messages, &ConsumerMessage{
			Topic:     child.topic,
			Partition: child.partition,
			Key:       rec.Key,
			Value:     rec.Value,
			Offset:    offset,
			Timestamp: timestamp,
			Headers:   rec.Headers,
		})
		child.offset = offset + 1
	}
	if len(messages) == 0 {
		child.offset++
	}
	return messages, nil
}

func (child *partitionConsumer) parseResponse(response *FetchResponse) ([]*ConsumerMessage, error) {
	var (
		metricRegistry          = child.conf.MetricRegistry
		consumerBatchSizeMetric metrics.Histogram
	)

	if metricRegistry != nil {
		consumerBatchSizeMetric = getOrRegisterHistogram("consumer-batch-size", metricRegistry)
	}

	block := response.GetBlock(child.topic, child.partition)
	if block == nil {
		return nil, ErrIncompleteResponse
	}

	if block.Err != ErrNoError {
		return nil, block.Err
	}

	nRecs, err := block.numRecords()
	if err != nil {
		return nil, err
	}

	consumerBatchSizeMetric.Update(int64(nRecs))

	if nRecs == 0 {
		partialTrailingMessage, err := block.isPartial()
		if err != nil {
			return nil, err
		}
		// We got no messages. If we got a trailing one then we need to ask for more data.
		// Otherwise we just poll again and wait for one to be produced...
		if partialTrailingMessage {
			if child.conf.Consumer.Fetch.Max > 0 && child.fetchSize == child.conf.Consumer.Fetch.Max {
				// we can't ask for more data, we've hit the configured limit
				child.sendError(ErrMessageTooLarge)
				child.offset++ // skip this one so we can keep processing future messages
			} else {
				child.fetchSize *= 2
				if child.conf.Consumer.Fetch.Max > 0 && child.fetchSize > child.conf.Consumer.Fetch.Max {
					child.fetchSize = child.conf.Consumer.Fetch.Max
				}
			}
		}

		return nil, nil
	}

	// we got messages, reset our fetch size in case it was increased for a previous request
	child.fetchSize = child.conf.Consumer.Fetch.Default
	atomic.StoreInt64(&child.highWaterMarkOffset, block.HighWaterMarkOffset)

	messages := []*ConsumerMessage{}
	for _, records := range block.RecordsSet {
		switch records.recordsType {
		case legacyRecords:
			messageSetMessages, err := child.parseMessages(records.MsgSet)
			if err != nil {
				return nil, err
			}

			messages = append(messages, messageSetMessages...)
		case defaultRecords:
			recordBatchMessages, err := child.parseRecords(records.RecordBatch)
			if err != nil {
				return nil, err
			}
			if control, err := records.isControl(); err != nil || control {
				continue
			}

			messages = append(messages, recordBatchMessages...)
		default:
			return nil, fmt.Errorf("unknown records type: %v", records.recordsType)
		}
	}

	return messages, nil
}

type brokerConsumer struct {
	consumer         *consumer
	broker           *Broker
	input            chan *partitionConsumer
	newSubscriptions chan []*partitionConsumer
	subscriptions    map[*partitionConsumer]none
	wait             chan none
	acks             sync.WaitGroup
	refs             int
}

func (c *consumer) newBrokerConsumer(broker *Broker) *brokerConsumer {
	bc := &brokerConsumer{
		consumer:         c,
		broker:           broker,
		input:            make(chan *partitionConsumer),
		newSubscriptions: make(chan []*partitionConsumer),
		wait:             make(chan none),
		subscriptions:    make(map[*partitionConsumer]none),
		refs:             0,
	}

	go withRecover(bc.subscriptionManager)
	go withRecover(bc.subscriptionConsumer)

	return bc
}

// The subscriptionManager constantly accepts new subscriptions on `input` (even when the main subscriptionConsumer
// goroutine is in the middle of a network request) and batches it up. The main worker goroutine picks
// up a batch of new subscriptions between every network request by reading from `newSubscriptions`, so we give
// it nil if no new subscriptions are available. We also write to `wait` only when new subscriptions is available,
// so the main goroutine can block waiting for work if it has none.
func (bc *brokerConsumer) subscriptionManager() {
	var buffer []*partitionConsumer

	for {
		if len(buffer) > 0 {
			select {
			case event, ok := <-bc.input:
				if !ok {
					goto done
				}
				buffer = append(buffer, event)
			case bc.newSubscriptions <- buffer:
				buffer = nil
			case bc.wait <- none{}:
			}
		} else {
			select {
			case event, ok := <-bc.input:
				if !ok {
					goto done
				}
				buffer = append(buffer, event)
			case bc.newSubscriptions <- nil:
			}
		}
	}

done:
	close(bc.wait)
	if len(buffer) > 0 {
		bc.newSubscriptions <- buffer
	}
	close(bc.newSubscriptions)
}

//subscriptionConsumer ensures we will get nil right away if no new subscriptions is available
func (bc *brokerConsumer) subscriptionConsumer() {
	<-bc.wait // wait for our first piece of work

	for newSubscriptions := range bc.newSubscriptions {
		bc.updateSubscriptions(newSubscriptions)

		if len(bc.subscriptions) == 0 {
			// We're about to be shut down or we're about to receive more subscriptions.
			// Either way, the signal just hasn't propagated to our goroutine yet.
			<-bc.wait
			continue
		}

		response, err := bc.fetchNewMessages()

		if err != nil {
			Logger.Printf("consumer/broker/%d disconnecting due to error processing FetchRequest: %s\n", bc.broker.ID(), err)
			bc.abort(err)
			return
		}

		bc.acks.Add(len(bc.subscriptions))
		for child := range bc.subscriptions {
			child.feeder <- response
		}
		bc.acks.Wait()
		bc.handleResponses()
	}
}

func (bc *brokerConsumer) updateSubscriptions(newSubscriptions []*partitionConsumer) {
	for _, child := range newSubscriptions {
		bc.subscriptions[child] = none{}
		Logger.Printf("consumer/broker/%d added subscription to %s/%d\n", bc.broker.ID(), child.topic, child.partition)
	}

	for child := range bc.subscriptions {
		select {
		case <-child.dying:
			Logger.Printf("consumer/broker/%d closed dead subscription to %s/%d\n", bc.broker.ID(), child.topic, child.partition)
			close(child.trigger)
			delete(bc.subscriptions, child)
		default:
			break
		}
	}
}

//handleResponses handles the response codes left for us by our subscriptions, and abandons ones that have been closed
func (bc *brokerConsumer) handleResponses() {
	for child := range bc.subscriptions {
		result := child.responseResult
		child.responseResult = nil

		switch result {
		case nil:
			break
		case errTimedOut:
			Logger.Printf("consumer/broker/%d abandoned subscription to %s/%d because consuming was taking too long\n",
				bc.broker.ID(), child.topic, child.partition)
			delete(bc.subscriptions, child)
		case ErrOffsetOutOfRange:
			// there's no point in retrying this it will just fail the same way again
			// shut it down and force the user to choose what to do
			child.sendError(result)
			Logger.Printf("consumer/%s/%d shutting down because %s\n", child.topic, child.partition, result)
			close(child.trigger)
			delete(bc.subscriptions, child)
		case ErrUnknownTopicOrPartition, ErrNotLeaderForPartition, ErrLeaderNotAvailable, ErrReplicaNotAvailable:
			// not an error, but does need redispatching
			Logger.Printf("consumer/broker/%d abandoned subscription to %s/%d because %s\n",
				bc.broker.ID(), child.topic, child.partition, result)
			child.trigger <- none{}
			delete(bc.subscriptions, child)
		default:
			// dunno, tell the user and try redispatching
			child.sendError(result)
			Logger.Printf("consumer/broker/%d abandoned subscription to %s/%d because %s\n",
				bc.broker.ID(), child.topic, child.partition, result)
			child.trigger <- none{}
			delete(bc.subscriptions, child)
		}
	}
}

func (bc *brokerConsumer) abort(err error) {
	bc.consumer.abandonBrokerConsumer(bc)
	_ = bc.broker.Close() // we don't care about the error this might return, we already have one

	for child := range bc.subscriptions {
		child.sendError(err)
		child.trigger <- none{}
	}

	for newSubscriptions := range bc.newSubscriptions {
		if len(newSubscriptions) == 0 {
			<-bc.wait
			continue
		}
		for _, child := range newSubscriptions {
			child.sendError(err)
			child.trigger <- none{}
		}
	}
}

func (bc *brokerConsumer) fetchNewMessages() (*FetchResponse, error) {
	request := &FetchRequest{
		MinBytes:    bc.consumer.conf.Consumer.Fetch.Min,
		MaxWaitTime: int32(bc.consumer.conf.Consumer.MaxWaitTime / time.Millisecond),
	}
	if bc.consumer.conf.Version.IsAtLeast(V0_9_0_0) {
		request.Version = 1
	}
	if bc.consumer.conf.Version.IsAtLeast(V0_10_0_0) {
		request.Version = 2
	}
	if bc.consumer.conf.Version.IsAtLeast(V0_10_1_0) {
		request.Version = 3
		request.MaxBytes = MaxResponseSize
	}
	if bc.consumer.conf.Version.IsAtLeast(V0_11_0_0) {
		request.Version = 4
		request.Isolation = ReadUncommitted // We don't support yet transactions.
	}

	for child := range bc.subscriptions {
		request.AddBlock(child.topic, child.partition, child.offset, child.fetchSize)
	}

	return bc.broker.Fetch(request)
}<|MERGE_RESOLUTION|>--- conflicted
+++ resolved
@@ -523,11 +523,7 @@
 }
 
 func (child *partitionConsumer) parseRecords(batch *RecordBatch) ([]*ConsumerMessage, error) {
-<<<<<<< HEAD
-	var messages []*ConsumerMessage
-=======
 	messages := make([]*ConsumerMessage, 0, len(batch.Records))
->>>>>>> 90803af2
 
 	for _, rec := range batch.Records {
 		offset := batch.FirstOffset + rec.OffsetDelta
