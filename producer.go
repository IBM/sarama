package sarama

import (
	"fmt"
	"sync"
	"time"
)

// ProducerConfig is used to pass multiple configuration options to NewProducer.
//
// If MaxBufferTime=MaxBufferedBytes=0, messages will be delivered immediately and
// constantly, but if multiple messages are received while a roundtrip to kafka
// is in progress, they will both be combined into the next request. In this
// mode, errors are not returned from SendMessage, but over the Errors()
// channel.
//
// With MaxBufferTime and/or MaxBufferedBytes set to values > 0, sarama will
// buffer messages before sending, to reduce traffic.
type ProducerConfig struct {
	Partitioner        Partitioner      // Chooses the partition to send messages to, or randomly if this is nil.
	RequiredAcks       RequiredAcks     // The level of acknowledgement reliability needed from the broker (defaults to no acknowledgement).
	Timeout            int32            // The maximum time in ms the broker will wait the receipt of the number of RequiredAcks.
	Compression        CompressionCodec // The type of compression to use on messages (defaults to no compression).
	MaxBufferedBytes   uint32           // The maximum number of bytes to buffer per-broker before sending to Kafka.
	MaxBufferTime      uint32           // The maximum number of milliseconds to buffer messages before sending to a broker.
	MaxDeliveryRetries uint32           // The number of times to retry a failed message. You should always specify at least 1.
}

// Producer publishes Kafka messages. It routes messages to the correct broker
// for the provided topic-partition, refreshing metadata as appropriate, and
// parses responses for errors. You must call Close() on a producer to avoid
// leaks: it may not be garbage-collected automatically when it passes out of
// scope (this is in addition to calling Close on the underlying client, which
// is still necessary).
//
// The default values for MaxBufferedBytes and MaxBufferTime cause sarama to
// deliver messages immediately, but to buffer subsequent messages while a
// previous request is in-flight. This is often the correct behaviour.
//
// If synchronous operation is desired, you can use SendMessage. This will cause
// sarama to block until the broker has returned a value. Normally, you will
// want to use QueueMessage instead, and read the error back from the Errors()
// channel. Note that when using QueueMessage, you *must* read the values from
// the Errors() channel, or sarama will block indefinitely after a few requests.
type Producer struct {
	client          *Client
	config          ProducerConfig
	brokerProducers map[*Broker]*brokerProducer
	m               sync.RWMutex
	errors          chan error
	deliveryLocks   map[topicPartition]chan bool
	dm              sync.RWMutex
}

type brokerProducer struct {
	mapM          sync.Mutex
	messages      map[topicPartition][]*produceMessage
	bufferedBytes uint32
	flushNow      chan bool
	broker        *Broker
	stopper       chan bool
	done          chan bool
	hasMessages   chan bool
}

<<<<<<< HEAD
// NewProducer creates a new Producer using the given client. The resulting producer will publish messages on the given topic.
func NewProducer(client *Client, topic string, config *ProducerConfig) (*Producer, error) {
	// Check that we are not dealing with a closed Client before processing
	// any other arguments
	if client.Closed() {
		return nil, ClosedClient
	}

=======
type topicPartition struct {
	topic     string
	partition int32
}

// NewProducer creates a new Producer using the given client.
func NewProducer(client *Client, config *ProducerConfig) (*Producer, error) {
>>>>>>> 2e9d4aa7
	if config == nil {
		config = new(ProducerConfig)
	}

	if config.RequiredAcks < -1 {
		return nil, ConfigurationError("Invalid RequiredAcks")
	}

	if config.Timeout < 0 {
		return nil, ConfigurationError("Invalid Timeout")
	}

	if config.MaxDeliveryRetries < 1 {
		Logger.Println("Warning: config.MaxDeliveryRetries is set dangerously low. This will lead to occasional data loss.")
	}

	if config.Partitioner == nil {
		config.Partitioner = NewRandomPartitioner()
	}

	if config.MaxBufferedBytes == 0 {
		config.MaxBufferedBytes = 1
	}

	return &Producer{
		client:          client,
		config:          *config,
		errors:          make(chan error, 16),
		deliveryLocks:   make(map[topicPartition]chan bool),
		brokerProducers: make(map[*Broker]*brokerProducer),
	}, nil
}

// When operating in asynchronous mode, provides access to errors generated
// while parsing ProduceResponses from kafka. Should never be called in
// synchronous mode.
func (p *Producer) Errors() chan error {
	return p.errors
}

// Close shuts down the producer and flushes any messages it may have buffered.
// You must call this function before a producer object passes out of scope, as
// it may otherwise leak memory. You must call this before calling Close on the
// underlying client.
func (p *Producer) Close() error {
	for _, bp := range p.brokerProducers {
		bp.Close()
	}
	return nil
}

// QueueMessage sends a message with the given key and value to the given topic.
// The partition to send to is selected by the Producer's Partitioner. To send
// strings as either key or value, see the StringEncoder type.
//
// QueueMessage uses buffering semantics to reduce the nubmer of requests to the
// broker. The buffer logic is tunable with config.MaxBufferedBytes and
// config.MaxBufferTime.
//
// QueueMessage will return an error if it's unable to construct the message
// (unlikely), but network and response errors must be read from Errors(), since
// QueueMessage uses asynchronous delivery. Note that you MUST read back from
// Errors(), otherwise the producer will stall after some number of errors.
//
// If you care about message ordering, you should not call QueueMessage and
// SendMessage on the same Producer. Either, used alone, preserves ordering,
// however.
func (p *Producer) QueueMessage(topic string, key, value Encoder) error {
	return p.genericSendMessage(topic, key, value, false)
}

// SendMessage sends a message with the given key and value to the given topic.
// The partition to send to is selected by the Producer's Partitioner. To send
// strings as either key or value, see the StringEncoder type.
//
// Unlike QueueMessage, SendMessage operates synchronously, and will block until
// the response is received from the broker, returning any error generated in
// the process. Reading from Errors() may interfere with the operation of
// SendMessage().
//
// If you care about message ordering, you should not call QueueMessage and
// SendMessage on the same Producer.
func (p *Producer) SendMessage(topic string, key, value Encoder) (err error) {
	return p.genericSendMessage(topic, key, value, true)
}

func (p *Producer) genericSendMessage(topic string, key, value Encoder, synchronous bool) (err error) {
	var keyBytes, valBytes []byte

	if key != nil {
		if keyBytes, err = key.Encode(); err != nil {
			return err
		}
	}
	if value != nil {
		if valBytes, err = value.Encode(); err != nil {
			return err
		}
	}

	partition, err := p.choosePartition(topic, key)
	if err != nil {
		return err
	}

	// produce_message.go
	msg := &produceMessage{
		tp:       topicPartition{topic, partition},
		key:      keyBytes,
		value:    valBytes,
		failures: 0,
		sync:     synchronous,
	}

	// produce_message.go
	return msg.enqueue(p)
}

func (p *Producer) addMessage(msg *produceMessage) error {
	bp, err := p.brokerProducerFor(msg.tp)
	if err != nil {
		return err
	}
	bp.addMessage(msg, p.config.MaxBufferedBytes)
	return nil
}

func (p *Producer) brokerProducerFor(tp topicPartition) (*brokerProducer, error) {
	broker, err := p.client.Leader(tp.topic, tp.partition)
	if err != nil {
		return nil, err
	}

	p.m.RLock()
	bp, ok := p.brokerProducers[broker]
	p.m.RUnlock()
	if !ok {
		p.m.Lock()
		bp, ok = p.brokerProducers[broker]
		if !ok {
			bp = p.newBrokerProducer(broker)
			p.brokerProducers[broker] = bp
		}
		p.m.Unlock()
	}

	return bp, nil
}

func (p *Producer) newBrokerProducer(broker *Broker) *brokerProducer {
	bp := &brokerProducer{
		messages:    make(map[topicPartition][]*produceMessage),
		flushNow:    make(chan bool, 1),
		broker:      broker,
		stopper:     make(chan bool),
		done:        make(chan bool),
		hasMessages: make(chan bool, 1),
	}

	maxBufferTime := time.Duration(p.config.MaxBufferTime) * time.Millisecond

	var wg sync.WaitGroup
	wg.Add(1)

	go func() {
		timer := time.NewTimer(maxBufferTime)
		wg.Done()
		for {
			select {
			case <-bp.flushNow:
				bp.flush(p)
			case <-timer.C:
				bp.flushIfAnyMessages(p)
			case <-bp.stopper:
				delete(p.brokerProducers, bp.broker)
				bp.flushIfAnyMessages(p)
				p.client.disconnectBroker(bp.broker)
				close(bp.flushNow)
				close(bp.hasMessages)
				close(bp.done)
				return
			}
			timer.Reset(maxBufferTime)
		}
	}()
	wg.Wait() // don't return until the G has started

	return bp
}

func (bp *brokerProducer) addMessage(msg *produceMessage, maxBufferBytes uint32) {
	bp.mapM.Lock()
	if msg.failures > 0 {
		// Prepend: Deliver first, before any more recently-added messages.
		bp.messages[msg.tp] = append([]*produceMessage{msg}, bp.messages[msg.tp]...)
	} else {
		// Append
		bp.messages[msg.tp] = append(bp.messages[msg.tp], msg)
	}
	bp.bufferedBytes += msg.byteSize()

	select {
	case bp.hasMessages <- true:
	default:
	}

	bp.mapM.Unlock()
	bp.flushIfOverCapacity(maxBufferBytes)
}

func (bp *brokerProducer) flushIfOverCapacity(maxBufferBytes uint32) {
	if bp.bufferedBytes > maxBufferBytes {
		select {
		case bp.flushNow <- true:
		default:
		}
	}
}

func (bp *brokerProducer) flushIfAnyMessages(p *Producer) {
	select {
	case <-bp.hasMessages:
		select {
		case bp.hasMessages <- true:
		default:
		}
		bp.flush(p)
	default:
	}
}

func (bp *brokerProducer) flush(p *Producer) {
	var prb produceRequestBuilder

	// only deliver messages for topic-partitions that are not currently being delivered.
	bp.mapM.Lock()
	for tp, messages := range bp.messages {
		if len(messages) > 0 && p.tryAcquireDeliveryLock(tp) {
			defer p.releaseDeliveryLock(tp)
			prb = append(prb, messages...)
			delete(bp.messages, tp)
		}
	}
	bp.mapM.Unlock()

	if len(prb) > 0 {
		bp.mapM.Lock()
		bp.bufferedBytes -= prb.byteSize()
		bp.mapM.Unlock()

		bp.flushRequest(p, prb, func(err error) {
			p.errors <- err
		})
	}
}

func (bp *brokerProducer) flushRequest(p *Producer, prb produceRequestBuilder, errorCb func(error)) {
	// produce_message.go
	req := prb.toRequest(&p.config)
	response, err := bp.broker.Produce(p.client.id, req)

	switch err {
	case nil:
		break
	case EncodingError:
		// No sense in retrying; it'll just fail again. But what about all the other
		// messages that weren't invalid? Really, this is a "shit's broke real good"
		// scenario, so logging it and moving on is probably acceptable.
		Logger.Printf("[DATA LOSS] EncodingError! Dropped %d messages.\n", len(prb))
		errorCb(err)
		return
	default:
		bp.Close()

		overlimit := 0
		prb.reverseEach(func(msg *produceMessage) {
			if err := msg.reenqueue(p); err != nil {
				overlimit++
			}
		})
		if overlimit > 0 {
			Logger.Printf("[DATA LOSS] %d messages exceeded the retry limit of %d and were dropped.\n",
				overlimit, p.config.MaxDeliveryRetries)
			errorCb(fmt.Errorf("Dropped %d messages that exceeded the retry limit", overlimit))
		}
		return
	}

	// When does this ever actually happen, and why don't we explode when it does?
	// This seems bad.
	if response == nil {
		errorCb(nil)
		return
	}

	for topic, d := range response.Blocks {
		for partition, block := range d {
			if block == nil {
				// IncompleteResponse. Here we just drop all the messages; we don't know whether
				// they were successfully sent or not. Non-ideal, but how often does it happen?
				Logger.Printf("[DATA LOSS] IncompleteResponse: up to %d messages for %s:%d are in an unknown state\n",
					len(prb), topic, partition)
			}
			switch block.Err {
			case NoError:
				// All the messages for this topic-partition were delivered successfully!
				// Unlock delivery for this topic-partition and discard the produceMessage objects.
				errorCb(nil)
			case UnknownTopicOrPartition, NotLeaderForPartition, LeaderNotAvailable:
				p.client.RefreshTopicMetadata(topic)

				overlimit := 0
				prb.reverseEach(func(msg *produceMessage) {
					if msg.hasTopicPartition(topic, partition) {
						if err := msg.reenqueue(p); err != nil {
							overlimit++
						}
					}
				})
				if overlimit > 0 {
					Logger.Printf("[DATA LOSS] %d messages exceeded the retry limit of %d and were dropped.\n",
						overlimit, p.config.MaxDeliveryRetries)
				}
			default:
				Logger.Printf("[DATA LOSS] Non-retriable error from kafka! Dropped up to %d messages for %s:%d.\n",
					len(prb), topic, partition)
			}
		}
	}
}

func (bp *brokerProducer) Close() error {
	select {
	case <-bp.stopper:
		return fmt.Errorf("already closed or closing")
	default:
		close(bp.stopper)
		<-bp.done
	}
	return nil
}

func (p *Producer) tryAcquireDeliveryLock(tp topicPartition) bool {
	p.dm.RLock()
	ch, ok := p.deliveryLocks[tp]
	p.dm.RUnlock()
	if !ok {
		p.dm.Lock()
		ch, ok = p.deliveryLocks[tp]
		if !ok {
			ch = make(chan bool, 1)
			p.deliveryLocks[tp] = ch
		}
		p.dm.Unlock()
	}

	select {
	case ch <- true:
		return true
	default:
		return false
	}
}

func (p *Producer) releaseDeliveryLock(tp topicPartition) {
	p.dm.RLock()
	ch := p.deliveryLocks[tp]
	p.dm.RUnlock()
	select {
	case <-ch:
	default:
		panic("Serious logic bug: releaseDeliveryLock called without acquiring lock first.")
	}
}

func (p *Producer) choosePartition(topic string, key Encoder) (int32, error) {
	partitions, err := p.client.Partitions(topic)
	if err != nil {
		return -1, err
	}

	numPartitions := int32(len(partitions))

	choice := p.config.Partitioner.Partition(key, numPartitions)

	if choice < 0 || choice >= numPartitions {
		return -1, InvalidPartition
	}

	return partitions[choice], nil
}<|MERGE_RESOLUTION|>--- conflicted
+++ resolved
@@ -63,24 +63,18 @@
 	hasMessages   chan bool
 }
 
-<<<<<<< HEAD
-// NewProducer creates a new Producer using the given client. The resulting producer will publish messages on the given topic.
-func NewProducer(client *Client, topic string, config *ProducerConfig) (*Producer, error) {
+type topicPartition struct {
+	topic     string
+	partition int32
+}
+
+// NewProducer creates a new Producer using the given client.
+func NewProducer(client *Client, config *ProducerConfig) (*Producer, error) {
 	// Check that we are not dealing with a closed Client before processing
 	// any other arguments
 	if client.Closed() {
 		return nil, ClosedClient
 	}
-
-=======
-type topicPartition struct {
-	topic     string
-	partition int32
-}
-
-// NewProducer creates a new Producer using the given client.
-func NewProducer(client *Client, config *ProducerConfig) (*Producer, error) {
->>>>>>> 2e9d4aa7
 	if config == nil {
 		config = new(ProducerConfig)
 	}
