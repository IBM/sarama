package sarama

import (
	"fmt"
	"time"
<<<<<<< HEAD

	"github.com/eapache/go-xerial-snappy"
	"github.com/CiscoM31/lz4"
=======
>>>>>>> 03a43f93
)

// CompressionCodec represents the various compression codecs recognized by Kafka in messages.
type CompressionCodec int8

// The lowest 3 bits contain the compression codec used for the message
const compressionCodecMask int8 = 0x07

const (
	CompressionNone   CompressionCodec = 0
	CompressionGZIP   CompressionCodec = 1
	CompressionSnappy CompressionCodec = 2
	CompressionLZ4    CompressionCodec = 3
	CompressionZSTD   CompressionCodec = 4
)

func (cc CompressionCodec) String() string {
	return []string{
		"none",
		"gzip",
		"snappy",
		"lz4",
	}[int(cc)]
}

// CompressionLevelDefault is the constant to use in CompressionLevel
// to have the default compression level for any codec. The value is picked
// that we don't use any existing compression levels.
const CompressionLevelDefault = -1000

type Message struct {
	Codec            CompressionCodec // codec used to compress the message contents
	CompressionLevel int              // compression level
	Key              []byte           // the message key, may be nil
	Value            []byte           // the message contents
	Set              *MessageSet      // the message set a message might wrap
	Version          int8             // v1 requires Kafka 0.10
	Timestamp        time.Time        // the timestamp of the message (version 1+ only)

	compressedCache []byte
	compressedSize  int // used for computing the compression ratio metrics
}

func (m *Message) encode(pe packetEncoder) error {
	pe.push(newCRC32Field(crcIEEE))

	pe.putInt8(m.Version)

	attributes := int8(m.Codec) & compressionCodecMask
	pe.putInt8(attributes)

	if m.Version >= 1 {
		if err := (Timestamp{&m.Timestamp}).encode(pe); err != nil {
			return err
		}
	}

	err := pe.putBytes(m.Key)
	if err != nil {
		return err
	}

	var payload []byte

	if m.compressedCache != nil {
		payload = m.compressedCache
		m.compressedCache = nil
	} else if m.Value != nil {

		payload, err = compress(m.Codec, m.CompressionLevel, m.Value)
		if err != nil {
			return err
		}
		m.compressedCache = payload
		// Keep in mind the compressed payload size for metric gathering
		m.compressedSize = len(payload)
	}

	if err = pe.putBytes(payload); err != nil {
		return err
	}

	return pe.pop()
}

func (m *Message) decode(pd packetDecoder) (err error) {
	err = pd.push(newCRC32Field(crcIEEE))
	if err != nil {
		return err
	}

	m.Version, err = pd.getInt8()
	if err != nil {
		return err
	}

	if m.Version > 1 {
		return PacketDecodingError{fmt.Sprintf("unknown magic byte (%v)", m.Version)}
	}

	attribute, err := pd.getInt8()
	if err != nil {
		return err
	}
	m.Codec = CompressionCodec(attribute & compressionCodecMask)

	if m.Version == 1 {
		if err := (Timestamp{&m.Timestamp}).decode(pd); err != nil {
			return err
		}
	}

	m.Key, err = pd.getBytes()
	if err != nil {
		return err
	}

	m.Value, err = pd.getBytes()
	if err != nil {
		return err
	}

	// Required for deep equal assertion during tests but might be useful
	// for future metrics about the compression ratio in fetch requests
	m.compressedSize = len(m.Value)

	switch m.Codec {
	case CompressionNone:
		// nothing to do
	default:
		if m.Value == nil {
			break
		}

		m.Value, err = decompress(m.Codec, m.Value)
		if err != nil {
			return err
		}
		if err := m.decodeSet(); err != nil {
			return err
		}
	}

	return pd.pop()
}

// decodes a message set from a previousy encoded bulk-message
func (m *Message) decodeSet() (err error) {
	pd := realDecoder{raw: m.Value}
	m.Set = &MessageSet{}
	return m.Set.decode(&pd)
}<|MERGE_RESOLUTION|>--- conflicted
+++ resolved
@@ -3,12 +3,6 @@
 import (
 	"fmt"
 	"time"
-<<<<<<< HEAD
-
-	"github.com/eapache/go-xerial-snappy"
-	"github.com/CiscoM31/lz4"
-=======
->>>>>>> 03a43f93
 )
 
 // CompressionCodec represents the various compression codecs recognized by Kafka in messages.
