--- conflicted
+++ resolved
@@ -217,23 +217,14 @@
 		}
 
 		c.partitionConsumers[topic][partition] = &PartitionConsumer{
-<<<<<<< HEAD
-			t:                  c.t,
-			topic:              topic,
-			partition:          partition,
-			offset:             offset,
-			messages:           make(chan *sarama.ConsumerMessage, c.config.ChannelBufferSize),
-			suppressedMessages: make(chan *sarama.ConsumerMessage, c.config.ChannelBufferSize),
-			errors:             make(chan *sarama.ConsumerError, c.config.ChannelBufferSize),
-=======
 			highWaterMarkOffset: highWatermarkOffset,
 			t:                   c.t,
 			topic:               topic,
 			partition:           partition,
 			offset:              offset,
 			messages:            make(chan *sarama.ConsumerMessage, c.config.ChannelBufferSize),
+			suppressedMessages:  make(chan *sarama.ConsumerMessage, c.config.ChannelBufferSize),
 			errors:              make(chan *sarama.ConsumerError, c.config.ChannelBufferSize),
->>>>>>> f1ea13a3
 		}
 	}
 
@@ -398,16 +389,12 @@
 
 	msg.Topic = pc.topic
 	msg.Partition = pc.partition
-<<<<<<< HEAD
-=======
-	msg.Offset = atomic.AddInt64(&pc.highWaterMarkOffset, 1) - 1
->>>>>>> f1ea13a3
 
 	if pc.paused {
-		msg.Offset = atomic.AddInt64(&pc.suppressedHighWaterMarkOffset, 1)
+		msg.Offset = atomic.AddInt64(&pc.suppressedHighWaterMarkOffset, 1) - 1
 		pc.suppressedMessages <- msg
 	} else {
-		msg.Offset = atomic.AddInt64(&pc.highWaterMarkOffset, 1)
+		msg.Offset = atomic.AddInt64(&pc.highWaterMarkOffset, 1) - 1
 		pc.messages <- msg
 	}
 
