package sarama

import (
	"errors"
	"os"
	"strings"
	"testing"

	"github.com/rcrowley/go-metrics"
)

func TestDefaultConfigValidates(t *testing.T) {
	config := NewTestConfig()
	if err := config.Validate(); err != nil {
		t.Error(err)
	}
	if config.MetricRegistry == nil {
		t.Error("Expected non nil metrics.MetricRegistry, got nil")
	}
}

func TestInvalidClientIDConfigValidates(t *testing.T) {
	config := NewTestConfig()
	config.ClientID = "foo:bar"
	err := config.Validate()
	var target ConfigurationError
	if !errors.As(err, &target) || string(target) != "ClientID is invalid" {
		t.Error("Expected invalid ClientID, got ", err)
	}
}

func TestEmptyClientIDConfigValidates(t *testing.T) {
	config := NewTestConfig()
	config.ClientID = ""
	err := config.Validate()
	var target ConfigurationError
	if !errors.As(err, &target) || string(target) != "ClientID is invalid" {
		t.Error("Expected invalid ClientID, got ", err)
	}
}

type DummyTokenProvider struct{}

func (t *DummyTokenProvider) Token() (*AccessToken, error) {
	return &AccessToken{Token: "access-token-string"}, nil
}

func TestNetConfigValidates(t *testing.T) {
	tests := []struct {
		name string
		cfg  func(*Config) // resorting to using a function as a param because of internal composite structs
		err  string
	}{
		{
			"OpenRequests",
			func(cfg *Config) {
				cfg.Net.MaxOpenRequests = 0
			},
			"Net.MaxOpenRequests must be > 0",
		},
		{
			"DialTimeout",
			func(cfg *Config) {
				cfg.Net.DialTimeout = 0
			},
			"Net.DialTimeout must be > 0",
		},
		{
			"ReadTimeout",
			func(cfg *Config) {
				cfg.Net.ReadTimeout = 0
			},
			"Net.ReadTimeout must be > 0",
		},
		{
			"WriteTimeout",
			func(cfg *Config) {
				cfg.Net.WriteTimeout = 0
			},
			"Net.WriteTimeout must be > 0",
		},
		{
			"SASL.User",
			func(cfg *Config) {
				cfg.Net.SASL.Enable = true
				cfg.Net.SASL.User = ""
			},
			"Net.SASL.User must not be empty when SASL is enabled",
		},
		{
			"SASL.Password",
			func(cfg *Config) {
				cfg.Net.SASL.Enable = true
				cfg.Net.SASL.User = "user"
				cfg.Net.SASL.Password = ""
			},
			"Net.SASL.Password must not be empty when SASL is enabled",
		},
		{
			"SASL.Mechanism - Invalid mechanism type",
			func(cfg *Config) {
				cfg.Net.SASL.Enable = true
				cfg.Net.SASL.Mechanism = "AnIncorrectSASLMechanism"
				cfg.Net.SASL.TokenProvider = &DummyTokenProvider{}
			},
			"The SASL mechanism configuration is invalid. Possible values are `OAUTHBEARER`, `PLAIN`, `SCRAM-SHA-256`, `SCRAM-SHA-512` and `GSSAPI`",
		},
		{
			"SASL.Mechanism.OAUTHBEARER - Missing token provider",
			func(cfg *Config) {
				cfg.Net.SASL.Enable = true
				cfg.Net.SASL.Mechanism = SASLTypeOAuth
				cfg.Net.SASL.TokenProvider = nil
			},
			"An AccessTokenProvider instance must be provided to Net.SASL.TokenProvider",
		},
		{
			"SASL.Mechanism GSSAPI (Kerberos) - Using User/Password, Missing password field",
			func(cfg *Config) {
				cfg.Net.SASL.Enable = true
				cfg.Net.SASL.Mechanism = SASLTypeGSSAPI
				cfg.Net.SASL.GSSAPI.AuthType = KRB5_USER_AUTH
				cfg.Net.SASL.GSSAPI.Username = "sarama"
				cfg.Net.SASL.GSSAPI.ServiceName = "kafka"
				cfg.Net.SASL.GSSAPI.Realm = "kafka"
				cfg.Net.SASL.GSSAPI.KerberosConfigPath = "/etc/krb5.conf"
			},
			"Net.SASL.GSSAPI.Password must not be empty when GSS-API " +
				"mechanism is used and Net.SASL.GSSAPI.AuthType = KRB5_USER_AUTH",
		},
		{
			"SASL.Mechanism GSSAPI (Kerberos) - Using User/Password, Missing KeyTabPath field",
			func(cfg *Config) {
				cfg.Net.SASL.Enable = true
				cfg.Net.SASL.Mechanism = SASLTypeGSSAPI
				cfg.Net.SASL.GSSAPI.AuthType = KRB5_KEYTAB_AUTH
				cfg.Net.SASL.GSSAPI.Username = "sarama"
				cfg.Net.SASL.GSSAPI.ServiceName = "kafka"
				cfg.Net.SASL.GSSAPI.Realm = "kafka"
				cfg.Net.SASL.GSSAPI.KerberosConfigPath = "/etc/krb5.conf"
			},
			"Net.SASL.GSSAPI.KeyTabPath must not be empty when GSS-API mechanism is used" +
				" and  Net.SASL.GSSAPI.AuthType = KRB5_KEYTAB_AUTH",
		},
		{
			"SASL.Mechanism GSSAPI (Kerberos) - Missing username",
			func(cfg *Config) {
				cfg.Net.SASL.Enable = true
				cfg.Net.SASL.Mechanism = SASLTypeGSSAPI
				cfg.Net.SASL.GSSAPI.AuthType = KRB5_USER_AUTH
				cfg.Net.SASL.GSSAPI.Password = "sarama"
				cfg.Net.SASL.GSSAPI.ServiceName = "kafka"
				cfg.Net.SASL.GSSAPI.Realm = "kafka"
				cfg.Net.SASL.GSSAPI.KerberosConfigPath = "/etc/krb5.conf"
			},
			"Net.SASL.GSSAPI.Username must not be empty when GSS-API mechanism is used",
		},
		{
			"SASL.Mechanism GSSAPI (Kerberos) - Missing ServiceName",
			func(cfg *Config) {
				cfg.Net.SASL.Enable = true
				cfg.Net.SASL.Mechanism = SASLTypeGSSAPI
				cfg.Net.SASL.GSSAPI.AuthType = KRB5_USER_AUTH
				cfg.Net.SASL.GSSAPI.Username = "sarama"
				cfg.Net.SASL.GSSAPI.Password = "sarama"
				cfg.Net.SASL.GSSAPI.Realm = "kafka"
				cfg.Net.SASL.GSSAPI.KerberosConfigPath = "/etc/krb5.conf"
			},
			"Net.SASL.GSSAPI.ServiceName must not be empty when GSS-API mechanism is used",
		},
		{
			"SASL.Mechanism GSSAPI (Kerberos) - Missing AuthType",
			func(cfg *Config) {
				cfg.Net.SASL.Enable = true
				cfg.Net.SASL.GSSAPI.ServiceName = "kafka"
				cfg.Net.SASL.Mechanism = SASLTypeGSSAPI
				cfg.Net.SASL.GSSAPI.Username = "sarama"
				cfg.Net.SASL.GSSAPI.Password = "sarama"
				cfg.Net.SASL.GSSAPI.Realm = "kafka"
				cfg.Net.SASL.GSSAPI.KerberosConfigPath = "/etc/krb5.conf"
			},
			"Net.SASL.GSSAPI.AuthType is invalid. Possible values are KRB5_USER_AUTH and KRB5_KEYTAB_AUTH",
		},
		{
			"SASL.Mechanism GSSAPI (Kerberos) - Missing KerberosConfigPath",
			func(cfg *Config) {
				cfg.Net.SASL.Enable = true
				cfg.Net.SASL.GSSAPI.ServiceName = "kafka"
				cfg.Net.SASL.Mechanism = SASLTypeGSSAPI
				cfg.Net.SASL.GSSAPI.AuthType = KRB5_USER_AUTH
				cfg.Net.SASL.GSSAPI.Username = "sarama"
				cfg.Net.SASL.GSSAPI.Password = "sarama"
				cfg.Net.SASL.GSSAPI.Realm = "kafka"
			},
			"Net.SASL.GSSAPI.KerberosConfigPath must not be empty when GSS-API mechanism is used",
		},
		{
			"SASL.Mechanism GSSAPI (Kerberos) - Missing Realm",
			func(cfg *Config) {
				cfg.Net.SASL.Enable = true
				cfg.Net.SASL.GSSAPI.ServiceName = "kafka"
				cfg.Net.SASL.Mechanism = SASLTypeGSSAPI
				cfg.Net.SASL.GSSAPI.AuthType = KRB5_USER_AUTH
				cfg.Net.SASL.GSSAPI.Username = "sarama"
				cfg.Net.SASL.GSSAPI.Password = "sarama"
				cfg.Net.SASL.GSSAPI.KerberosConfigPath = "/etc/krb5.conf"
			},
			"Net.SASL.GSSAPI.Realm must not be empty when GSS-API mechanism is used",
		},
	}

	for i, test := range tests {
		c := NewTestConfig()
		test.cfg(c)
		err := c.Validate()
		var target ConfigurationError
		if !errors.As(err, &target) || string(target) != test.err {
			t.Errorf("[%d]:[%s] Expected %s, Got %s\n", i, test.name, test.err, err)
		}
	}
}

func TestMetadataConfigValidates(t *testing.T) {
	tests := []struct {
		name string
		cfg  func(*Config) // resorting to using a function as a param because of internal composite structs
		err  string
	}{
		{
			"Retry.Max",
			func(cfg *Config) {
				cfg.Metadata.Retry.Max = -1
			},
			"Metadata.Retry.Max must be >= 0",
		},
		{
			"Retry.Backoff",
			func(cfg *Config) {
				cfg.Metadata.Retry.Backoff = -1
			},
			"Metadata.Retry.Backoff must be >= 0",
		},
		{
			"RefreshFrequency",
			func(cfg *Config) {
				cfg.Metadata.RefreshFrequency = -1
			},
			"Metadata.RefreshFrequency must be >= 0",
		},
	}

	for i, test := range tests {
		c := NewTestConfig()
		test.cfg(c)
		err := c.Validate()
		var target ConfigurationError
		if !errors.As(err, &target) || string(target) != test.err {
			t.Errorf("[%d]:[%s] Expected %s, Got %s\n", i, test.name, test.err, err)
		}
	}
}

func TestAdminConfigValidates(t *testing.T) {
	tests := []struct {
		name string
		cfg  func(*Config) // resorting to using a function as a param because of internal composite structs
		err  string
	}{
		{
			"Timeout",
			func(cfg *Config) {
				cfg.Admin.Timeout = 0
			},
			"Admin.Timeout must be > 0",
		},
	}

	for i, test := range tests {
		c := NewTestConfig()
		test.cfg(c)
		err := c.Validate()
		var target ConfigurationError
		if !errors.As(err, &target) || string(target) != test.err {
			t.Errorf("[%d]:[%s] Expected %s, Got %s\n", i, test.name, test.err, err)
		}
	}
}

func TestProducerConfigValidates(t *testing.T) {
	tests := []struct {
		name string
		cfg  func(*Config) // resorting to using a function as a param because of internal composite structs
		err  string
	}{
		{
			"MaxMessageBytes",
			func(cfg *Config) {
				cfg.Producer.MaxMessageBytes = 0
			},
			"Producer.MaxMessageBytes must be > 0",
		},
		{
			"RequiredAcks",
			func(cfg *Config) {
				cfg.Producer.RequiredAcks = -2
			},
			"Producer.RequiredAcks must be >= -1",
		},
		{
			"Timeout",
			func(cfg *Config) {
				cfg.Producer.Timeout = 0
			},
			"Producer.Timeout must be > 0",
		},
		{
			"Partitioner",
			func(cfg *Config) {
				cfg.Producer.Partitioner = nil
			},
			"Producer.Partitioner must not be nil",
		},
		{
			"Flush.Bytes",
			func(cfg *Config) {
				cfg.Producer.Flush.Bytes = -1
			},
			"Producer.Flush.Bytes must be >= 0",
		},
		{
			"Flush.Messages",
			func(cfg *Config) {
				cfg.Producer.Flush.Messages = -1
			},
			"Producer.Flush.Messages must be >= 0",
		},
		{
			"Flush.Frequency",
			func(cfg *Config) {
				cfg.Producer.Flush.Frequency = -1
			},
			"Producer.Flush.Frequency must be >= 0",
		},
		{
			"Flush.MaxMessages",
			func(cfg *Config) {
				cfg.Producer.Flush.MaxMessages = -1
			},
			"Producer.Flush.MaxMessages must be >= 0",
		},
		{
			"Flush.MaxMessages with Producer.Flush.Messages",
			func(cfg *Config) {
				cfg.Producer.Flush.MaxMessages = 1
				cfg.Producer.Flush.Messages = 2
			},
			"Producer.Flush.MaxMessages must be >= Producer.Flush.Messages when set",
		},
		{
			"Flush.Retry.Max",
			func(cfg *Config) {
				cfg.Producer.Retry.Max = -1
			},
			"Producer.Retry.Max must be >= 0",
		},
		{
			"Flush.Retry.Backoff",
			func(cfg *Config) {
				cfg.Producer.Retry.Backoff = -1
			},
			"Producer.Retry.Backoff must be >= 0",
		},
		{
			"Idempotent Version",
			func(cfg *Config) {
				cfg.Producer.Idempotent = true
				cfg.Version = V0_10_0_0
			},
			"Idempotent producer requires Version >= V0_11_0_0",
		},
		{
			"Idempotent with Producer.Retry.Max",
			func(cfg *Config) {
				cfg.Version = V0_11_0_0
				cfg.Producer.Idempotent = true
				cfg.Producer.Retry.Max = 0
			},
			"Idempotent producer requires Producer.Retry.Max >= 1",
		},
		{
			"Idempotent with Producer.RequiredAcks",
			func(cfg *Config) {
				cfg.Version = V0_11_0_0
				cfg.Producer.Idempotent = true
			},
			"Idempotent producer requires Producer.RequiredAcks to be WaitForAll",
		},
		{
			"Idempotent with Net.MaxOpenRequests",
			func(cfg *Config) {
				cfg.Version = V0_11_0_0
				cfg.Producer.Idempotent = true
				cfg.Producer.RequiredAcks = WaitForAll
			},
			"Idempotent producer requires Net.MaxOpenRequests to be 1",
		},
	}

	for i, test := range tests {
		c := NewTestConfig()
		test.cfg(c)
		err := c.Validate()
		var target ConfigurationError
		if !errors.As(err, &target) || string(target) != test.err {
			t.Errorf("[%d]:[%s] Expected %s, Got %s\n", i, test.name, test.err, err)
		}
	}
}

func TestConsumerConfigValidates(t *testing.T) {
	tests := []struct {
		name string
		cfg  func(*Config)
		err  string
	}{
		{
			"ReadCommitted Version",
			func(cfg *Config) {
				cfg.Version = V0_10_0_0
				cfg.Consumer.IsolationLevel = ReadCommitted
			},
			"ReadCommitted requires Version >= V0_11_0_0",
		},
		{
			"Incorrect isolation level",
			func(cfg *Config) {
				cfg.Version = V0_11_0_0
				cfg.Consumer.IsolationLevel = IsolationLevel(42)
			},
			"Consumer.IsolationLevel must be ReadUncommitted or ReadCommitted",
		},
	}

	for i, test := range tests {
		c := NewTestConfig()
		test.cfg(c)
		err := c.Validate()
		var target ConfigurationError
		if !errors.As(err, &target) || string(target) != test.err {
			t.Errorf("[%d]:[%s] Expected %s, Got %s\n", i, test.name, test.err, err)
		}
	}
}

func TestLZ4ConfigValidation(t *testing.T) {
	config := NewTestConfig()
	config.Producer.Compression = CompressionLZ4
	err := config.Validate()
	var target ConfigurationError
	if !errors.As(err, &target) || string(target) != "lz4 compression requires Version >= V0_10_0_0" {
		t.Error("Expected invalid lz4/kafka version error, got ", err)
	}
	config.Version = V0_10_0_0
	if err := config.Validate(); err != nil {
		t.Error("Expected lz4 to work, got ", err)
	}
}

func TestZstdConfigValidation(t *testing.T) {
	config := NewTestConfig()
	config.Producer.Compression = CompressionZSTD
	err := config.Validate()
	var target ConfigurationError
	if !errors.As(err, &target) || string(target) != "zstd compression requires Version >= V2_1_0_0" {
		t.Error("Expected invalid zstd/kafka version error, got ", err)
	}
	config.Version = V2_1_0_0
	if err := config.Validate(); err != nil {
		t.Error("Expected zstd to work, got ", err)
	}
}

<<<<<<< HEAD
func TestSCRAMClientGeneratorFunc(t *testing.T) {
	tests := []struct {
		name string
		cfg  func(*Config) // resorting to using a function as a param because of internal composite structs
		err  string
	}{
		{
			"SASL.Mechanism SCRAM-SHA-256 - Missing SCRAM client",
			func(cfg *Config) {
				cfg.Net.SASL.Enable = true
				cfg.Net.SASL.Mechanism = SASLTypeSCRAMSHA256
				cfg.Net.SASL.SCRAMClientGeneratorFunc = nil
				cfg.Net.SASL.User = "user"
				cfg.Net.SASL.Password = "strong_password"
			},
			"A SCRAMClientGeneratorFunc function must be provided to Net.SASL.SCRAMClientGeneratorFunc",
		},
		{
			"SASL.Mechanism SCRAM-SHA-512 - Missing SCRAM client",
			func(cfg *Config) {
				cfg.Net.SASL.Enable = true
				cfg.Net.SASL.Mechanism = SASLTypeSCRAMSHA512
				cfg.Net.SASL.SCRAMClientGeneratorFunc = nil
				cfg.Net.SASL.User = "user"
				cfg.Net.SASL.Password = "strong_password"
			},
			"A SCRAMClientGeneratorFunc function must be provided to Net.SASL.SCRAMClientGeneratorFunc",
		},
	}

	for i, test := range tests {
		c := NewTestConfig()
		test.cfg(c)
		if err := c.Validate(); err != nil {
			t.Errorf("[%d]:[%s] Expected nil, Got %s\n", i, test.name, err)
		}
		if c.Net.SASL.SCRAMClientGeneratorFunc == nil {
			t.Error("Expected non nil Net.SASL.SCRAMClientGeneratorFunc, got nil")
		}
	}
}

=======
func TestValidGroupInstanceId(t *testing.T) {
	tests := []struct {
		grouptInstanceId string
		shouldHaveErr    bool
	}{
		{"groupInstanceId1", false},
		{"", true},
		{".", true},
		{"..", true},
		{strings.Repeat("a", 250), true},
		{"group_InstanceId.1", false},
		{"group-InstanceId1", false},
		{"group#InstanceId1", true},
	}
	for _, testcase := range tests {
		err := validateGroupInstanceId(testcase.grouptInstanceId)
		if !testcase.shouldHaveErr {
			if err != nil {
				t.Errorf("Expected validGroupInstanceId %s to pass, got error %v", testcase.grouptInstanceId, err)
			}
		} else {
			if err == nil {
				t.Errorf("Expected validGroupInstanceId %s to be error, got nil", testcase.grouptInstanceId)
			}
			var target ConfigurationError
			if !errors.As(err, &target) {
				t.Errorf("Excepted err to be ConfigurationError, got %v", err)
			}
		}
	}
}

func TestGroupInstanceIdAndVersionValidation(t *testing.T) {
	config := NewTestConfig()
	config.Consumer.Group.InstanceId = "groupInstanceId1"
	if err := config.Validate(); !strings.Contains(err.Error(), "Consumer.Group.InstanceId need Version >= 2.3") {
		t.Error("Expected invalid group instance error, got ", err)
	}
	config.Version = V2_3_0_0
	if err := config.Validate(); err != nil {
		t.Error("Expected group instance to work, got ", err)
	}
}

func TestConsumerGroupStrategyCompatibility(t *testing.T) {
	config := NewTestConfig()
	config.Consumer.Group.Rebalance.Strategy = BalanceStrategySticky
	if err := config.Validate(); err != nil {
		t.Error("Expected passing config validation, got ", err)
	}
}

>>>>>>> 610514ed
// This example shows how to integrate with an existing registry as well as publishing metrics
// on the standard output
func ExampleConfig_metrics() {
	// Our application registry
	appMetricRegistry := metrics.NewRegistry()
	appGauge := metrics.GetOrRegisterGauge("m1", appMetricRegistry)
	appGauge.Update(1)

	config := NewTestConfig()
	// Use a prefix registry instead of the default local one
	config.MetricRegistry = metrics.NewPrefixedChildRegistry(appMetricRegistry, "sarama.")

	// Simulate a metric created by sarama without starting a broker
	saramaGauge := metrics.GetOrRegisterGauge("m2", config.MetricRegistry)
	saramaGauge.Update(2)

	metrics.WriteOnce(appMetricRegistry, os.Stdout)
	// Output:
	// gauge m1
	//   value:               1
	// gauge sarama.m2
	//   value:               2
}<|MERGE_RESOLUTION|>--- conflicted
+++ resolved
@@ -480,50 +480,6 @@
 	}
 }
 
-<<<<<<< HEAD
-func TestSCRAMClientGeneratorFunc(t *testing.T) {
-	tests := []struct {
-		name string
-		cfg  func(*Config) // resorting to using a function as a param because of internal composite structs
-		err  string
-	}{
-		{
-			"SASL.Mechanism SCRAM-SHA-256 - Missing SCRAM client",
-			func(cfg *Config) {
-				cfg.Net.SASL.Enable = true
-				cfg.Net.SASL.Mechanism = SASLTypeSCRAMSHA256
-				cfg.Net.SASL.SCRAMClientGeneratorFunc = nil
-				cfg.Net.SASL.User = "user"
-				cfg.Net.SASL.Password = "strong_password"
-			},
-			"A SCRAMClientGeneratorFunc function must be provided to Net.SASL.SCRAMClientGeneratorFunc",
-		},
-		{
-			"SASL.Mechanism SCRAM-SHA-512 - Missing SCRAM client",
-			func(cfg *Config) {
-				cfg.Net.SASL.Enable = true
-				cfg.Net.SASL.Mechanism = SASLTypeSCRAMSHA512
-				cfg.Net.SASL.SCRAMClientGeneratorFunc = nil
-				cfg.Net.SASL.User = "user"
-				cfg.Net.SASL.Password = "strong_password"
-			},
-			"A SCRAMClientGeneratorFunc function must be provided to Net.SASL.SCRAMClientGeneratorFunc",
-		},
-	}
-
-	for i, test := range tests {
-		c := NewTestConfig()
-		test.cfg(c)
-		if err := c.Validate(); err != nil {
-			t.Errorf("[%d]:[%s] Expected nil, Got %s\n", i, test.name, err)
-		}
-		if c.Net.SASL.SCRAMClientGeneratorFunc == nil {
-			t.Error("Expected non nil Net.SASL.SCRAMClientGeneratorFunc, got nil")
-		}
-	}
-}
-
-=======
 func TestValidGroupInstanceId(t *testing.T) {
 	tests := []struct {
 		grouptInstanceId string
@@ -576,7 +532,48 @@
 	}
 }
 
->>>>>>> 610514ed
+func TestSCRAMClientGeneratorFunc(t *testing.T) {
+	tests := []struct {
+		name string
+		cfg  func(*Config) // resorting to using a function as a param because of internal composite structs
+		err  string
+	}{
+		{
+			"SASL.Mechanism SCRAM-SHA-256 - Missing SCRAM client",
+			func(cfg *Config) {
+				cfg.Net.SASL.Enable = true
+				cfg.Net.SASL.Mechanism = SASLTypeSCRAMSHA256
+				cfg.Net.SASL.SCRAMClientGeneratorFunc = nil
+				cfg.Net.SASL.User = "user"
+				cfg.Net.SASL.Password = "strong_password"
+			},
+			"A SCRAMClientGeneratorFunc function must be provided to Net.SASL.SCRAMClientGeneratorFunc",
+		},
+		{
+			"SASL.Mechanism SCRAM-SHA-512 - Missing SCRAM client",
+			func(cfg *Config) {
+				cfg.Net.SASL.Enable = true
+				cfg.Net.SASL.Mechanism = SASLTypeSCRAMSHA512
+				cfg.Net.SASL.SCRAMClientGeneratorFunc = nil
+				cfg.Net.SASL.User = "user"
+				cfg.Net.SASL.Password = "strong_password"
+			},
+			"A SCRAMClientGeneratorFunc function must be provided to Net.SASL.SCRAMClientGeneratorFunc",
+		},
+	}
+
+	for i, test := range tests {
+		c := NewTestConfig()
+		test.cfg(c)
+		if err := c.Validate(); err != nil {
+			t.Errorf("[%d]:[%s] Expected nil, Got %s\n", i, test.name, err)
+		}
+		if c.Net.SASL.SCRAMClientGeneratorFunc == nil {
+			t.Error("Expected non nil Net.SASL.SCRAMClientGeneratorFunc, got nil")
+		}
+	}
+}
+
 // This example shows how to integrate with an existing registry as well as publishing metrics
 // on the standard output
 func ExampleConfig_metrics() {
