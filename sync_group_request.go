--- conflicted
+++ resolved
@@ -93,10 +93,7 @@
 		r.GroupAssignment = make(map[string]*MemberAssignment)
 	}
 
-<<<<<<< HEAD
 	r.GroupAssignment[memberId] = memberAssignment
-=======
-	r.GroupAssignments[memberId] = memberAssignment
 }
 
 func (r *SyncGroupRequest) AddGroupAssignmentMember(memberId string, memberAssignment *ConsumerGroupMemberAssignment) error {
@@ -107,5 +104,4 @@
 
 	r.AddGroupAssignment(memberId, bin)
 	return nil
->>>>>>> c68fea7c
 }